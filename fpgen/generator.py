# =============================================================================
# generator.py
# =============================================================================
# Главный интерфейс генерации белков с помощью ESM3.
# Обрабатывает входные белки и маски, вызывает модель,
# возвращает результат в удобной форме.
#
# Часть проекта с проектной смены "Большие Вызовы"
#
# Лицензия: MIT (см. LICENSE)
# =============================================================================

from esm.sdk import client
from esm.sdk.api import ESM3InferenceClient, ESMProtein, GenerationConfig
from esm.models.esm3 import ESM3
from esm.utils.structure.protein_chain import ProteinChain

from fpgen import masking
from fpgen import metrics
<<<<<<< HEAD
from esm.utils.types import FunctionAnnotation
=======
from fpgen import utils
>>>>>>> d2cd555a

class ProteinGenerator:

    '''
    Класс для представления генератора новых вариантов белков на основе
    заданного белка с использованием модели ESM3.
    
    Параметры:
        protein (ESMProtein): Исходный белок, используемый для генерации
        unmasked_indices (list[int]):
            Индексы токенов в последовательности и структуре, которые не будут
            маскироваться
        model (ESM3InferenceClient): Клиент для работы с моделью ESM3
    
    Методы:
        generate(...): Генерирует новый вариант белка и при необходимости вычисляет метрики
    '''

    def __init__(
        self,
        protein: ESMProtein, 
        unmasked_indices: list[int],
        model: ESM3InferenceClient,
        annotations: list[FunctionAnnotation] = []
    ) -> None:
        self.__model = model
        self.__protein = protein
        self.__prompt = masking.get_masked_protein(protein, unmasked_indices, self.__model, annotations)
    
    def generate(
        self, 
        metric_list: list[str | metrics.CustomMetric] | None = None,
        temperature: float = 1.0,
        fix_protein: bool = False
    ) -> ESMProtein:
        
        '''
        Генерирует новый белок на основе базового белка

        Параметры:
            metric_list (list[str | metrics.CustomMetric] | None), опц.:
                Список метрик, которые будут подсчитаны для сгенерированного белка

            temperature (float), опц.:
                Температура генерации новой молекулы
        '''

        # Количество токенов, которые нужно предсказать
        num_tokens_to_decode = 20

        # Генерация новой структуры на основе промпта
        structure_generation = self.__model.generate(
            self.__prompt,
            GenerationConfig(
                track='structure',
                num_steps=num_tokens_to_decode,
                temperature=temperature,
            ),
        )

        # Генерация последовательности на основе структуры
        sequence_generation = self.__model.generate(
            structure_generation,
            GenerationConfig(track='sequence', num_steps=num_tokens_to_decode),
        )

        # Декодирование последовательности в строку и структуры в координаты
        sequence_generation_protein = self.__model.decode(sequence_generation)

        # Исправление белка если надо
        if fix_protein:
            sequence_generation_protein = utils.fix_protein(sequence_generation_protein)

        # Если переданы метрики
        if metric_list is not None:
            metric_scores: list[float] = []

            # Проход по каждой метрике
            for metric in metric_list:
                if type(metric) == str:
                    func = metrics.METRIC_NAMES[metric]
                else:
                    func = metric

                # Получение метрики
                metric_score = func(sequence_generation_protein, self.__protein)
                metric_scores.append(metric_score)

            return sequence_generation_protein, metric_scores

        return sequence_generation_protein<|MERGE_RESOLUTION|>--- conflicted
+++ resolved
@@ -17,11 +17,8 @@
 
 from fpgen import masking
 from fpgen import metrics
-<<<<<<< HEAD
 from esm.utils.types import FunctionAnnotation
-=======
 from fpgen import utils
->>>>>>> d2cd555a
 
 class ProteinGenerator:
 
